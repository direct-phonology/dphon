--- conflicted
+++ resolved
@@ -1,13 +1,6 @@
-<<<<<<< HEAD
 setuptools==49.2.1
 wheel==0.34.2
 twine==3.2.0
 coverage==5.0.3
-=======
-coverage
-setuptools
-wheel
-twine
 pylint
-mypy
->>>>>>> 7b38a3e0
+mypy