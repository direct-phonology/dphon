"""Packaging settings for DIRECT."""

import pathlib

from setuptools import find_packages, setup

from dphon import __version__

here = pathlib.Path(__file__).parent.resolve()
long_description = (here / 'README.md').read_text(encoding='utf-8')

setup(
    name='dphon',
    version=__version__,
    description='Tools and algorithms for phonology-aware Early Chinese NLP.',
    long_description=long_description,
    long_description_content_type='text/markdown',
    url='https://github.com/direct-phonology/dphon',
    package_data={'dphon': ['data/*.json']},
    author='Nick Budak',
    author_email='nbudak@princeton.edu',
    classifiers=[
        'Environment :: Console',
        'Intended Audience :: Science/Research',
        'License :: OSI Approved :: MIT License',
        'Natural Language :: Chinese (Traditional)',
        'Operating System :: OS Independent',
        'Programming Language :: Python :: 3',
        'Programming Language :: Python :: 3.6',
        'Programming Language :: Python :: 3.7',
<<<<<<< HEAD
=======
        'Programming Language :: Python :: 3 :: Only',
>>>>>>> 7b38a3e0
        'Topic :: Text Processing :: Linguistic',
        'Topic :: Utilities',
    ],
    keywords='old chinese, phonology, linguistics, nlp',
    packages=find_packages(),
    python_requires='>=3.6',
    install_requires=['docopt', 'spacy'],
    extras_require={
        'dev': ['check-manifest', 'mypy', 'pylint'],
        'test': ['coverage'],
    },
    entry_points={
        'console_scripts': [
            'dphon=dphon.cli:run',
        ],
    },
    project_urls={
        'Source': 'https://github.com/direct-phonology/direct',
        'Tracker': 'https://github.com/direct-phonology/direct/issues',
    },
)<|MERGE_RESOLUTION|>--- conflicted
+++ resolved
@@ -28,10 +28,7 @@
         'Programming Language :: Python :: 3',
         'Programming Language :: Python :: 3.6',
         'Programming Language :: Python :: 3.7',
-<<<<<<< HEAD
-=======
         'Programming Language :: Python :: 3 :: Only',
->>>>>>> 7b38a3e0
         'Topic :: Text Processing :: Linguistic',
         'Topic :: Utilities',
     ],
